--- conflicted
+++ resolved
@@ -40,13 +40,8 @@
     "jest": "^27.0.4",
     "jest-circus": "^27.0.4",
     "js-yaml": "^4.1.0",
-<<<<<<< HEAD
-    "prettier": "2.3.0",
+    "prettier": "2.3.1",
     "ts-jest": "^27.0.2",
-=======
-    "prettier": "2.3.1",
-    "ts-jest": "^26.5.6",
->>>>>>> daaf98de
     "typescript": "^4.3.2"
   }
 }